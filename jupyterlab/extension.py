--- conflicted
+++ resolved
@@ -34,45 +34,43 @@
         get_app_info,
         get_workspaces_dir,
         get_user_settings_dir,
-        pjoin
-    )
-
-    app_dir = getattr(nbapp, 'app_dir', get_app_dir())
+        pjoin,
+    )
+
+    app_dir = getattr(nbapp, "app_dir", get_app_dir())
     info = get_app_info(app_dir)
-    static_url = info['staticUrl']
-    user_settings_dir = getattr(
-        nbapp, 'user_settings_dir', get_user_settings_dir()
-    )
-    workspaces_dir = getattr(nbapp, 'workspaces_dir', get_workspaces_dir())
+    static_url = info["staticUrl"]
+    user_settings_dir = getattr(nbapp, "user_settings_dir", get_user_settings_dir())
+    workspaces_dir = getattr(nbapp, "workspaces_dir", get_workspaces_dir())
 
     config = LabConfig()
     config.app_dir = app_dir
-    config.app_name = 'JupyterLab'
-    config.app_namespace = 'jupyterlab'
-    config.app_settings_dir = pjoin(app_dir, 'settings')
-    config.app_version = info['version']
+    config.app_name = "JupyterLab"
+    config.app_namespace = "jupyterlab"
+    config.app_settings_dir = pjoin(app_dir, "settings")
+    config.app_version = info["version"]
     config.cache_files = True
-    config.schemas_dir = pjoin(app_dir, 'schemas')
-    config.templates_dir = pjoin(app_dir, 'static')
-    config.themes_dir = pjoin(app_dir, 'themes')
+    config.schemas_dir = pjoin(app_dir, "schemas")
+    config.templates_dir = pjoin(app_dir, "static")
+    config.themes_dir = pjoin(app_dir, "themes")
     config.user_settings_dir = user_settings_dir
     config.workspaces_dir = workspaces_dir
 
-    if getattr(nbapp, 'override_static_url', ''):
+    if getattr(nbapp, "override_static_url", ""):
         static_url = nbapp.override_static_url
-    if getattr(nbapp, 'override_theme_url', ''):
+    if getattr(nbapp, "override_theme_url", ""):
         config.themes_url = nbapp.override_theme_url
-        config.themes_dir = ''
+        config.themes_dir = ""
 
     # shim for jupyterlab_server 0.3
     # XXX remove after next JLab release (current is 1.0.0a6)
     if static_url:
-        if hasattr(config, 'static_url'):
+        if hasattr(config, "static_url"):
             config.static_url = static_url
         else:
             config.public_url = static_url
     else:
-        config.static_dir = pjoin(app_dir, 'static')
+        config.static_dir = pjoin(app_dir, "static")
 
     return config
 
@@ -89,19 +87,26 @@
     from markupsafe import Markup
     from .handlers.build_handler import build_path, Builder, BuildHandler
     from .handlers.extension_manager_handler import (
-        extensions_handler_path, ExtensionManager, ExtensionHandler
-    )
-<<<<<<< HEAD
+        extensions_handler_path,
+        ExtensionManager,
+        ExtensionHandler,
+    )
     from .datastore import (
-        CollaborationHandler, collaboration_path,
-        CollaborationsManagerHandler, datastore_rest_path
-    )
-=======
+        CollaborationHandler,
+        collaboration_path,
+        CollaborationsManagerHandler,
+        datastore_rest_path,
+    )
     from .handlers.error_handler import ErrorHandler
->>>>>>> ec5fd3c4
     from .commands import (
-        DEV_DIR, HERE, ensure_app, ensure_core, ensure_dev, watch,
-        watch_dev, get_app_dir
+        DEV_DIR,
+        HERE,
+        ensure_app,
+        ensure_core,
+        ensure_dev,
+        watch,
+        watch_dev,
+        get_app_dir,
     )
 
     web_app = nbapp.web_app
@@ -109,54 +114,54 @@
     base_url = nbapp.base_url
 
     # Handle the app_dir
-    app_dir = getattr(nbapp, 'app_dir', get_app_dir())
+    app_dir = getattr(nbapp, "app_dir", get_app_dir())
 
     # Check for core mode.
     core_mode = False
-    if getattr(nbapp, 'core_mode', False) or app_dir.startswith(HERE):
+    if getattr(nbapp, "core_mode", False) or app_dir.startswith(HERE):
         app_dir = HERE
         core_mode = True
-        logger.info('Running JupyterLab in core mode')
+        logger.info("Running JupyterLab in core mode")
 
     # Check for dev mode.
     dev_mode = False
-    if getattr(nbapp, 'dev_mode', False) or app_dir.startswith(DEV_DIR):
+    if getattr(nbapp, "dev_mode", False) or app_dir.startswith(DEV_DIR):
         app_dir = DEV_DIR
         dev_mode = True
-        logger.info('Running JupyterLab in dev mode')
+        logger.info("Running JupyterLab in dev mode")
 
     # Set the value on nbapp so it will get picked up in load_config
     nbapp.app_dir = app_dir
 
     config = load_config(nbapp)
-    config.app_name = 'JupyterLab'
-    config.app_namespace = 'jupyterlab'
+    config.app_name = "JupyterLab"
+    config.app_namespace = "jupyterlab"
 
     # shim for jupyterlab_server 0.3
     # XXX remove after next JLab release (current is 1.0.0a6)
-    if hasattr(config, 'app_url'):
-        config.app_url = '/lab'
+    if hasattr(config, "app_url"):
+        config.app_url = "/lab"
     else:
-        config.page_url = '/lab'
+        config.page_url = "/lab"
 
     config.cache_files = True
 
     # Check for watch.
-    watch_mode = getattr(nbapp, 'watch', False)
+    watch_mode = getattr(nbapp, "watch", False)
 
     if watch_mode and core_mode:
-        logger.warn('Cannot watch in core mode, did you mean --dev-mode?')
+        logger.warn("Cannot watch in core mode, did you mean --dev-mode?")
         watch_mode = False
 
     if core_mode and dev_mode:
-        logger.warn('Conflicting modes, choosing dev_mode over core_mode')
+        logger.warn("Conflicting modes, choosing dev_mode over core_mode")
         core_mode = False
 
-    page_config = web_app.settings.setdefault('page_config_data', dict())
-    page_config['buildAvailable'] = not core_mode and not dev_mode
-    page_config['buildCheck'] = not core_mode and not dev_mode
-    page_config['devMode'] = dev_mode
-    page_config['token'] = nbapp.token
+    page_config = web_app.settings.setdefault("page_config_data", dict())
+    page_config["buildAvailable"] = not core_mode and not dev_mode
+    page_config["buildCheck"] = not core_mode and not dev_mode
+    page_config["devMode"] = dev_mode
+    page_config["token"] = nbapp.token
 
     # Export the version info tuple to a JSON array. This gets printed
     # inside double quote marks, so we render it to a JSON string of the
@@ -164,21 +169,21 @@
     # We also have to wrap it in `Markup` so that it isn't escaped
     # by Jinja. Otherwise, if the version has string parts these will be
     # escaped and then will have to be unescaped on the frontend.
-    page_config['notebookVersion'] = Markup(dumps(dumps(version_info))[1:-1])
+    page_config["notebookVersion"] = Markup(dumps(dumps(version_info))[1:-1])
 
     if nbapp.file_to_run and type(nbapp).__name__ == "LabApp":
         relpath = os.path.relpath(nbapp.file_to_run, nbapp.notebook_dir)
-        uri = url_escape(ujoin('/lab/tree', *relpath.split(os.sep)))
+        uri = url_escape(ujoin("/lab/tree", *relpath.split(os.sep)))
         nbapp.default_url = uri
-        nbapp.file_to_run = ''
+        nbapp.file_to_run = ""
 
     # Print messages.
-    logger.info('JupyterLab extension loaded from %s' % HERE)
-    logger.info('JupyterLab application directory is %s' % app_dir)
+    logger.info("JupyterLab extension loaded from %s" % HERE)
+    logger.info("JupyterLab application directory is %s" % app_dir)
 
     build_url = ujoin(base_url, build_path)
     builder = Builder(logger, core_mode, app_dir)
-    build_handler = (build_url, BuildHandler, {'builder': builder})
+    build_handler = (build_url, BuildHandler, {"builder": builder})
     handlers = [build_handler]
 
     errored = False
@@ -197,12 +202,12 @@
         msgs = ensure_app(app_dir)
         if msgs:
             [logger.error(msg) for msg in msgs]
-            handler = (ujoin(base_url, '/lab'), ErrorHandler, { 'messages': msgs })
+            handler = (ujoin(base_url, "/lab"), ErrorHandler, {"messages": msgs})
             handlers.append(handler)
             errored = True
 
     if watch_mode:
-        logger.info('Starting JupyterLab watch mode...')
+        logger.info("Starting JupyterLab watch mode...")
 
         # Set the ioloop in case the watch fails.
         nbapp.ioloop = IOLoop.current()
@@ -210,16 +215,15 @@
             watch_dev(logger)
         else:
             watch(app_dir, logger)
-            page_config['buildAvailable'] = False
+            page_config["buildAvailable"] = False
 
         config.cache_files = False
 
-<<<<<<< HEAD
-    base_url = web_app.settings['base_url']
+    base_url = web_app.settings["base_url"]
 
     build_url = ujoin(base_url, build_path)
     builder = Builder(logger, core_mode, app_dir)
-    build_handler = (build_url, BuildHandler, {'builder': builder})
+    build_handler = (build_url, BuildHandler, {"builder": builder})
 
     collaborations_url = ujoin(base_url, collaboration_path)
     collaborations_handler = (collaborations_url, CollaborationHandler, {})
@@ -229,25 +233,22 @@
 
     handlers = [build_handler, collaborations_handler, colab_manager_handler]
 
-    if not core_mode:
-=======
     if not core_mode and not errored:
->>>>>>> ec5fd3c4
         ext_url = ujoin(base_url, extensions_handler_path)
         ext_manager = ExtensionManager(logger, app_dir)
-        ext_handler = (ext_url, ExtensionHandler, {'manager': ext_manager})
+        ext_handler = (ext_url, ExtensionHandler, {"manager": ext_manager})
         handlers.append(ext_handler)
 
     # Must add before the root server handlers to avoid shadowing.
-    web_app.add_handlers('.*$', handlers)
+    web_app.add_handlers(".*$", handlers)
 
     # If running under JupyterHub, add more metadata.
-    if hasattr(nbapp, 'hub_prefix'):
-        page_config['hubPrefix'] = nbapp.hub_prefix
-        page_config['hubHost'] = nbapp.hub_host
-        page_config['hubUser'] = nbapp.user
-        api_token = os.getenv('JUPYTERHUB_API_TOKEN', '')
-        page_config['token'] = api_token
+    if hasattr(nbapp, "hub_prefix"):
+        page_config["hubPrefix"] = nbapp.hub_prefix
+        page_config["hubHost"] = nbapp.hub_host
+        page_config["hubUser"] = nbapp.user
+        api_token = os.getenv("JUPYTERHUB_API_TOKEN", "")
+        page_config["token"] = api_token
 
     # Add the root handlers if we have not errored.
     if not errored:
