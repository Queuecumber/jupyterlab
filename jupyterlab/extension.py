--- conflicted
+++ resolved
@@ -63,14 +63,7 @@
         config.themes_dir = ""
 
     if static_url:
-<<<<<<< HEAD
-        if hasattr(config, "static_url"):
-            config.static_url = static_url
-        else:
-            config.public_url = static_url
-=======
         config.static_url = static_url
->>>>>>> e40975e2
     else:
         config.static_dir = pjoin(app_dir, "static")
 
@@ -139,16 +132,7 @@
     config.app_name = "JupyterLab"
     config.app_namespace = "jupyterlab"
 
-<<<<<<< HEAD
-    # shim for jupyterlab_server 0.3
-    # XXX remove after next JLab release (current is 1.0.0a6)
-    if hasattr(config, "app_url"):
-        config.app_url = "/lab"
-    else:
-        config.page_url = "/lab"
-=======
-    config.app_url = '/lab'
->>>>>>> e40975e2
+    config.app_url = "/lab"
 
     config.cache_files = True
 
