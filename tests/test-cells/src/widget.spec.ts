// Copyright (c) Jupyter Development Team.
// Distributed under the terms of the Modified BSD License.

import { expect } from 'chai';

import { Message, MessageLoop } from '@phosphor/messaging';

import { Widget } from '@phosphor/widgets';

import { ClientSession, IClientSession } from '@jupyterlab/apputils';

import { CodeEditor, CodeEditorWrapper } from '@jupyterlab/codeeditor';

import {
  Cell,
  CellModel,
  InputPrompt,
  CodeCell,
  CodeCellModel,
  MarkdownCell,
  RawCell,
  RawCellModel,
  MarkdownCellModel,
  CellFooter,
  CellHeader,
  InputArea
} from '@jupyterlab/cells/src';

import { OutputArea, OutputPrompt } from '@jupyterlab/outputarea';

import {
  createClientSession,
  framePromise,
  NBTestUtils
} from '@jupyterlab/testutils';

const RENDERED_CLASS = 'jp-mod-rendered';
const rendermime = NBTestUtils.defaultRenderMime();

class LogBaseCell extends Cell {
  methods: string[] = [];

  constructor() {
    super({
      model: new CellModel({}),
      contentFactory: NBTestUtils.createBaseCellFactory()
    });
  }

  protected onAfterAttach(msg: Message): void {
    super.onAfterAttach(msg);
    this.methods.push('onAfterAttach');
  }

  protected onActivateRequest(msg: Message): void {
    super.onActivateRequest(msg);
    this.methods.push('onActivateRequest');
  }

  protected onUpdateRequest(msg: Message): void {
    super.onUpdateRequest(msg);
    this.methods.push('onUpdateRequest');
  }
}

class LogCodeCell extends CodeCell {
  methods: string[] = [];

  constructor() {
    super({
      model: new CodeCellModel({}),
      contentFactory: NBTestUtils.createCodeCellFactory(),
      rendermime
    });
  }

  protected onUpdateRequest(msg: Message): void {
    super.onAfterAttach(msg);
    this.methods.push('onUpdateRequest');
  }

  protected onMetadataChanged(model: any, args: any): void {
    super.onMetadataChanged(model, args);
    this.methods.push('onMetadataChanged');
  }
}

class LogMarkdownCell extends MarkdownCell {
  methods: string[] = [];

  protected onUpdateRequest(msg: Message): void {
    super.onAfterAttach(msg);
    this.methods.push('onUpdateRequest');
  }
}

describe('cells/widget', () => {
  const editorFactory = NBTestUtils.editorFactory;

  describe('Cell', () => {
    const contentFactory = NBTestUtils.createBaseCellFactory();
    const model = new CellModel({});

    describe('#constructor()', () => {
      it('should create a base cell widget', () => {
        const widget = new Cell({ model, contentFactory });
        expect(widget).to.be.an.instanceof(Cell);
      });

      it('should accept a custom contentFactory', () => {
        const contentFactory = NBTestUtils.createBaseCellFactory();
        const widget = new Cell({ model, contentFactory });
        expect(widget).to.be.an.instanceof(Cell);
      });

      it('shoule accept a custom editorConfig', () => {
        const editorConfig: Partial<CodeEditor.IConfig> = {
          insertSpaces: false,
          matchBrackets: false
        };
        const widget = new Cell({ editorConfig, model, contentFactory });
        expect(widget.editor.getOption('insertSpaces')).to.equal(false);
        expect(widget.editor.getOption('matchBrackets')).to.equal(false);
        expect(widget.editor.getOption('lineNumbers')).to.equal(
          CodeEditor.defaultConfig.lineNumbers
        );
      });
    });

    describe('#model', () => {
      it('should be the model used by the widget', () => {
        const model = new CellModel({});
        const widget = new Cell({ model, contentFactory });
        expect(widget.model).to.equal(model);
      });
    });

    describe('#editorWidget', () => {
      it('should be a code editor widget', () => {
        const widget = new Cell({ model, contentFactory });
        expect(widget.editorWidget).to.be.an.instanceof(CodeEditorWrapper);
      });
    });

    describe('#editor', () => {
      it('should be a cell editor', () => {
        const widget = new Cell({ model, contentFactory });
        expect(widget.editor.uuid).to.be.ok;
      });
    });

    describe('#inputArea', () => {
      it('should be the input area for the cell', () => {
        const widget = new Cell({ model });
        expect(widget.inputArea).to.be.an.instanceof(InputArea);
      });
    });

    describe('#readOnly', () => {
      it('should be a boolean', () => {
        const widget = new Cell({ model, contentFactory });
        expect(typeof widget.readOnly).to.equal('boolean');
      });

      it('should default to false', () => {
        const widget = new Cell({ model, contentFactory });
        expect(widget.readOnly).to.equal(false);
      });

      it('should be settable', () => {
        const widget = new Cell({
          model,
          contentFactory
        });
        widget.readOnly = true;
        expect(widget.readOnly).to.equal(true);
      });

      it('should ignore being set to the same value', async () => {
        const widget = new LogBaseCell();
        widget.readOnly = true;
        widget.readOnly = true;
        await framePromise();
        expect(widget.methods).to.deep.equal(['onUpdateRequest']);
      });

      it('should reflect model metadata', () => {
        model.metadata.set('editable', false);

        const widget = new Cell({
          model,
          contentFactory
        });
        expect(widget.readOnly).to.equal(false);
      });
    });

    describe('#inputCollapsed', () => {
      it('should be the view state of the input being collapsed', () => {
        const widget = new LogBaseCell();
        expect(widget.inputHidden).to.equal(false);
        widget.inputHidden = true;
        expect(widget.inputHidden).to.equal(true);
      });
    });

    describe('#onActivateRequest()', () => {
      it('should focus the cell editor', async () => {
        const widget = new LogBaseCell();
        Widget.attach(widget, document.body);
        widget.activate();
        await framePromise();
        expect(widget.methods).to.contain('onActivateRequest');
        await framePromise();
        expect(widget.editor.hasFocus()).to.equal(true);
        widget.dispose();
      });
    });

    describe('#setPrompt()', () => {
      it('should not throw an error (full test in input area)', () => {
        const widget = new Cell({ model, contentFactory });
        expect(() => {
          widget.setPrompt(void 0);
        }).to.not.throw;
        expect(() => {
          widget.setPrompt(null);
        }).to.not.throw();
        expect(() => {
          widget.setPrompt('');
        }).to.not.throw();
        expect(() => {
          widget.setPrompt('null');
        }).to.not.throw();
        expect(() => {
          widget.setPrompt('test');
        }).to.not.throw();
      });
    });

    describe('#dispose()', () => {
      it('should dispose of the resources held by the widget', () => {
        const widget = new Cell({ model, contentFactory });
        widget.dispose();
        expect(widget.isDisposed).to.equal(true);
      });

      it('should be safe to call multiple times', () => {
        const widget = new Cell({ model, contentFactory });
        widget.dispose();
        widget.dispose();
        expect(widget.isDisposed).to.equal(true);
      });
    });

    describe('#onAfterAttach()', () => {
      it('should run when widget is attached', () => {
        const widget = new LogBaseCell();
        expect(widget.methods).to.not.contain('onAfterAttach');
        Widget.attach(widget, document.body);
        expect(widget.methods).to.contain('onAfterAttach');
        widget.dispose();
      });
    });

    describe('#onUpdateRequest()', () => {
      it('should update the widget', () => {
        const widget = new LogBaseCell();
        expect(widget.methods).to.not.contain('onUpdateRequest');
        MessageLoop.sendMessage(widget, Widget.Msg.UpdateRequest);
        expect(widget.methods).to.contain('onUpdateRequest');
      });
    });

    describe('#.defaultContentFactory', () => {
      it('should be a contentFactory', () => {
        expect(Cell.defaultContentFactory).to.be.an.instanceof(
          Cell.ContentFactory
        );
      });
    });

    describe('.ContentFactory', () => {
      describe('#constructor', () => {
        it('should create a ContentFactory', () => {
          const factory = new Cell.ContentFactory({ editorFactory });
          expect(factory).to.be.an.instanceof(Cell.ContentFactory);
        });
      });

      describe('#editorFactory', () => {
        it('should be the editor factory used by the content factory', () => {
          const factory = new Cell.ContentFactory({ editorFactory });
          expect(factory.editorFactory).to.equal(editorFactory);
        });
      });

      describe('#createCellHeader()', () => {
        it('should create a new cell header', () => {
          const factory = new Cell.ContentFactory();
          expect(factory.createCellHeader()).to.be.an.instanceof(CellHeader);
        });
      });

      describe('#createCellFooter()', () => {
        it('should create a new cell footer', () => {
          const factory = new Cell.ContentFactory();
          expect(factory.createCellFooter()).to.be.an.instanceof(CellFooter);
        });
      });

      describe('#createOutputPrompt()', () => {
        it('should create a new output prompt', () => {
          const factory = new Cell.ContentFactory();
          expect(factory.createOutputPrompt()).to.be.an.instanceof(
            OutputPrompt
          );
        });
      });

      describe('#createInputPrompt()', () => {
        it('should create a new input prompt', () => {
          const factory = new Cell.ContentFactory();
          expect(factory.createInputPrompt()).to.be.an.instanceof(InputPrompt);
        });
      });
    });
  });

  describe('CodeCell', () => {
    const contentFactory = NBTestUtils.createCodeCellFactory();
    const model = new CodeCellModel({});

    describe('#constructor()', () => {
      it('should create a code cell widget', () => {
        const widget = new CodeCell({ model, rendermime, contentFactory });
        expect(widget).to.be.an.instanceof(CodeCell);
      });

      it('should accept a custom contentFactory', () => {
        const contentFactory = NBTestUtils.createCodeCellFactory();
        const widget = new CodeCell({ model, contentFactory, rendermime });
        expect(widget).to.be.an.instanceof(CodeCell);
      });
    });

    describe('#outputArea', () => {
      it('should be the output area used by the cell', () => {
        const widget = new CodeCell({ model, rendermime });
        expect(widget.outputArea).to.be.an.instanceof(OutputArea);
      });
    });

    describe('#outputCollapsed', () => {
      it('should initialize from the model', () => {
        const collapsedModel = new CodeCellModel({});
        let widget = new CodeCell({ model: collapsedModel, rendermime });
        expect(widget.outputHidden).to.equal(false);

        collapsedModel.metadata.set('collapsed', true);
        collapsedModel.metadata.set('jupyter', { outputs_hidden: false });
        widget = new CodeCell({ model: collapsedModel, rendermime });
        expect(widget.outputHidden).to.equal(true);

        collapsedModel.metadata.set('collapsed', false);
        collapsedModel.metadata.set('jupyter', { outputs_hidden: true });
        widget = new CodeCell({ model: collapsedModel, rendermime });
        expect(widget.outputHidden).to.equal(true);
      });

      it('should be the view state of the output being collapsed', () => {
        const widget = new CodeCell({ model, rendermime });
        expect(widget.outputHidden).to.equal(false);
        widget.outputHidden = true;
        expect(widget.outputHidden).to.equal(true);
      });
    });

    describe('#outputsScrolled', () => {
      it('should initialize from the model', () => {
        const collapsedModel = new CodeCellModel({});
        let widget = new CodeCell({ model: collapsedModel, rendermime });
        expect(widget.outputsScrolled).to.equal(false);

        collapsedModel.metadata.set('scrolled', false);
        widget = new CodeCell({ model: collapsedModel, rendermime });
        expect(widget.outputsScrolled).to.equal(false);

        collapsedModel.metadata.set('scrolled', 'auto');
        widget = new CodeCell({ model: collapsedModel, rendermime });
        expect(widget.outputsScrolled).to.equal(false);

        collapsedModel.metadata.set('scrolled', true);
        widget = new CodeCell({ model: collapsedModel, rendermime });
        expect(widget.outputsScrolled).to.equal(true);
      });
    });

    describe('#dispose()', () => {
      it('should dispose of the resources held by the widget', () => {
        const widget = new CodeCell({ model, rendermime, contentFactory });
        widget.dispose();
        expect(widget.isDisposed).to.equal(true);
      });

      it('should be safe to call multiple times', () => {
        const widget = new CodeCell({ model, rendermime, contentFactory });
        widget.dispose();
        widget.dispose();
        expect(widget.isDisposed).to.equal(true);
      });
    });

    describe('#onUpdateRequest()', () => {
      it('should update the widget', () => {
        const widget = new LogCodeCell();
        expect(widget.methods).to.not.contain('onUpdateRequest');
        MessageLoop.sendMessage(widget, Widget.Msg.UpdateRequest);
        expect(widget.methods).to.contain('onUpdateRequest');
      });
    });

    describe('#onMetadataChanged()', () => {
      it('should fire when model metadata changes', () => {
        const method = 'onMetadataChanged';
        const widget = new LogCodeCell();
        expect(widget.methods).to.not.contain(method);
        widget.model.metadata.set('foo', 1);
        expect(widget.methods).to.contain(method);
      });
    });

    describe('.execute()', () => {
      let session: IClientSession;

      beforeEach(async () => {
        session = await createClientSession();
        await (session as ClientSession).initialize();
        await session.kernel.ready;
      });

      afterEach(() => {
        return session.shutdown();
      });

      it('should fulfill a promise if there is no code to execute', async () => {
        const widget = new CodeCell({ model, rendermime, contentFactory });
        try {
          await CodeCell.execute(widget, session);
        } catch (error) {
          throw error;
        }
      });

      it('should fulfill a promise if there is code to execute', async () => {
        const widget = new CodeCell({ model, rendermime, contentFactory });
        let originalCount: number;
        widget.model.value.text = 'foo';
        originalCount = widget.model.executionCount;
        await CodeCell.execute(widget, session);
        const executionCount = widget.model.executionCount;
        expect(executionCount).to.not.equal(originalCount);
      });
    });
  });

  describe('MarkdownCell', () => {
    const contentFactory = NBTestUtils.createBaseCellFactory();
    const model = new MarkdownCellModel({});

    describe('#constructor()', () => {
      it('should create a markdown cell widget', () => {
        const widget = new MarkdownCell({ model, rendermime, contentFactory });
        expect(widget).to.be.an.instanceof(MarkdownCell);
      });

      it('should accept a custom contentFactory', () => {
        const widget = new MarkdownCell({ model, rendermime, contentFactory });
        expect(widget).to.be.an.instanceof(MarkdownCell);
      });

      it('should set the default mimetype to text/x-ipythongfm', () => {
        const widget = new MarkdownCell({ model, rendermime, contentFactory });
        expect(widget.model.mimeType).to.equal('text/x-ipythongfm');
      });
    });

    describe('#rendered', () => {
      it('should default to true', async () => {
        const widget = new MarkdownCell({ model, rendermime, contentFactory });
        Widget.attach(widget, document.body);
        expect(widget.rendered).to.equal(true);
        await framePromise();
        expect(widget.node.classList.contains(RENDERED_CLASS)).to.equal(true);
      });

      it('should unrender the widget', async () => {
        const widget = new MarkdownCell({ model, rendermime, contentFactory });
        Widget.attach(widget, document.body);
        widget.rendered = false;
        await framePromise();
        expect(widget.node.classList.contains(RENDERED_CLASS)).to.equal(false);
        widget.dispose();
      });

      it('should ignore being set to the same value', async () => {
        const widget = new LogMarkdownCell({
          model,
          rendermime,
          contentFactory
        });
        widget.rendered = false;
        Widget.attach(widget, document.body);

        // Count how many update requests were processed.
        await framePromise();
        const original = widget.methods.filter(method => {
          return method === 'onUpdateRequest';
        }).length;

        widget.rendered = false;
        widget.rendered = false;
        widget.rendered = false;
        widget.rendered = false;

        // Count how many update requests were processed
        await framePromise();
<<<<<<< HEAD
        const updates = widget.methods.filter(method => {
          return method === 'onUpdateRequest';
        });
        expect(updates).to.be.greaterThan(0);
=======
        const delta =
          widget.methods.filter(method => {
            return method === 'onUpdateRequest';
          }).length - original;

        // Make sure every single `rendered` toggle did not trigger an update.
        expect(delta)
          .to.be.gte(0)
          .and.lte(1);
>>>>>>> b0afd356
        widget.dispose();
      });
    });

    describe('#dispose()', () => {
      it('should dispose of the resources held by the widget', () => {
        const widget = new MarkdownCell({ model, rendermime, contentFactory });
        widget.dispose();
        expect(widget.isDisposed).to.equal(true);
      });

      it('should be safe to call multiple times', () => {
        const widget = new MarkdownCell({ model, rendermime, contentFactory });
        widget.dispose();
        widget.dispose();
        expect(widget.isDisposed).to.equal(true);
      });
    });

    describe('#onUpdateRequest()', () => {
      it('should update the widget', () => {
        const widget = new LogMarkdownCell({
          model,
          rendermime,
          contentFactory
        });
        expect(widget.methods).to.not.contain('onUpdateRequest');
        MessageLoop.sendMessage(widget, Widget.Msg.UpdateRequest);
        expect(widget.methods).to.contain('onUpdateRequest');
      });
    });
  });

  describe('RawCell', () => {
    const contentFactory = NBTestUtils.createBaseCellFactory();

    describe('#constructor()', () => {
      it('should create a raw cell widget', () => {
        const model = new RawCellModel({});
        const widget = new RawCell({ model, contentFactory });
        expect(widget).to.be.an.instanceof(RawCell);
      });
    });
  });

  describe('CellHeader', () => {
    describe('#constructor()', () => {
      it('should create a new cell header', () => {
        expect(new CellHeader()).to.be.an.instanceof(CellHeader);
      });
    });
  });

  describe('CellFooter', () => {
    describe('#constructor()', () => {
      it('should create a new cell footer', () => {
        expect(new CellFooter()).to.be.an.instanceof(CellFooter);
      });
    });
  });
});<|MERGE_RESOLUTION|>--- conflicted
+++ resolved
@@ -525,12 +525,6 @@
 
         // Count how many update requests were processed
         await framePromise();
-<<<<<<< HEAD
-        const updates = widget.methods.filter(method => {
-          return method === 'onUpdateRequest';
-        });
-        expect(updates).to.be.greaterThan(0);
-=======
         const delta =
           widget.methods.filter(method => {
             return method === 'onUpdateRequest';
@@ -540,7 +534,6 @@
         expect(delta)
           .to.be.gte(0)
           .and.lte(1);
->>>>>>> b0afd356
         widget.dispose();
       });
     });
