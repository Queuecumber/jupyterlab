--- conflicted
+++ resolved
@@ -35,23 +35,6 @@
     "watch": "tsc -b --watch"
   },
   "dependencies": {
-<<<<<<< HEAD
-    "@jupyterlab/apputils": "^1.0.0-alpha.11",
-    "@jupyterlab/codeeditor": "^1.0.0-alpha.11",
-    "@jupyterlab/codemirror": "^1.0.0-alpha.11",
-    "@jupyterlab/coreutils": "^3.0.0-alpha.11",
-    "@jupyterlab/observables": "^2.2.0-alpha.11",
-    "@jupyterlab/rendermime": "^1.0.0-alpha.11",
-    "@jupyterlab/rendermime-interfaces": "^1.3.0-alpha.11",
-    "@jupyterlab/services": "^4.0.0-alpha.11",
-    "@phosphor/algorithm": "^1.1.2",
-    "@phosphor/coreutils": "^1.3.0",
-    "@phosphor/datastore": "file:../../../phosphor/packages/datastore",
-    "@phosphor/disposable": "^1.1.2",
-    "@phosphor/messaging": "^1.2.2",
-    "@phosphor/signaling": "^1.2.2",
-    "@phosphor/widgets": "^1.7.1"
-=======
     "@jupyterlab/apputils": "^1.0.0",
     "@jupyterlab/codeeditor": "^1.0.0",
     "@jupyterlab/codemirror": "^1.0.0",
@@ -66,7 +49,6 @@
     "@phosphor/messaging": "^1.2.3",
     "@phosphor/signaling": "^1.2.3",
     "@phosphor/widgets": "^1.8.0"
->>>>>>> e40975e2
   },
   "devDependencies": {
     "rimraf": "~2.6.2",
