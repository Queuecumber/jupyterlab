// Copyright (c) Jupyter Development Team.
// Distributed under the terms of the Modified BSD License.

import { ISettingRegistry } from '@jupyterlab/coreutils';

import {
  ILayoutRestorer,
  JupyterFrontEnd,
  JupyterFrontEndPlugin
} from '@jupyterlab/application';

import {
  ICommandPalette,
  IThemeManager,
  MainAreaWidget,
  WidgetTracker
} from '@jupyterlab/apputils';

import { TerminalSession } from '@jupyterlab/services';

import { ILauncher } from '@jupyterlab/launcher';

import { IFileMenu, IMainMenu } from '@jupyterlab/mainmenu';

<<<<<<< HEAD
import { ITerminalTracker, ITerminal } from '@jupyterlab/terminal';
=======
import { ITerminalTracker, Terminal } from '@jupyterlab/terminal';
import { IRunningSessionManagers, IRunningSessions } from '@jupyterlab/running';
>>>>>>> 3435924b

// Name-only import so as to not trigger inclusion in main bundle
import * as WidgetModuleType from '@jupyterlab/terminal/lib/widget';

import { Menu } from '@phosphor/widgets';

import { toArray } from '@phosphor/algorithm';

/**
 * The command IDs used by the terminal plugin.
 */
namespace CommandIDs {
  export const createNew = 'terminal:create-new';

  export const open = 'terminal:open';

  export const refresh = 'terminal:refresh';

  export const increaseFont = 'terminal:increase-font';

  export const decreaseFont = 'terminal:decrease-font';

  export const setTheme = 'terminal:set-theme';
}

/**
 * The class name for the terminal icon in the default theme.
 */
const TERMINAL_ICON_CLASS = 'jp-TerminalIcon';

/**
 * The class name added to a running session item icon.
 */
const ITEM_ICON_CLASS = 'jp-RunningSessions-itemIcon';

/**
 * The default terminal extension.
 */
const plugin: JupyterFrontEndPlugin<ITerminalTracker> = {
  activate,
  id: '@jupyterlab/terminal-extension:plugin',
  provides: ITerminalTracker,
  requires: [ISettingRegistry],
  optional: [
    ICommandPalette,
    ILauncher,
    ILayoutRestorer,
    IMainMenu,
<<<<<<< HEAD
    IThemeManager
=======
    IRunningSessionManagers
>>>>>>> 3435924b
  ],
  autoStart: true
};

/**
 * Export the plugin as default.
 */
export default plugin;

/**
 * Activate the terminal plugin.
 */
function activate(
  app: JupyterFrontEnd,
  settingRegistry: ISettingRegistry,
  palette: ICommandPalette | null,
  launcher: ILauncher | null,
  restorer: ILayoutRestorer | null,
  mainMenu: IMainMenu | null,
<<<<<<< HEAD
  themeManager: IThemeManager
=======
  runningSessionManagers: IRunningSessionManagers | null
>>>>>>> 3435924b
): ITerminalTracker {
  const { serviceManager, commands } = app;
  const category = 'Terminal';
  const namespace = 'terminal';
  const tracker = new WidgetTracker<MainAreaWidget<ITerminal.ITerminal>>({
    namespace
  });

  // Bail if there are no terminals available.
  if (!serviceManager.terminals.isAvailable()) {
    console.log(
      'Disabling terminals plugin because they are not available on the server'
    );
    return tracker;
  }

  // Handle state restoration.
  if (restorer) {
    void restorer.restore(tracker, {
      command: CommandIDs.createNew,
      args: widget => ({ name: widget.content.session.name }),
      name: widget => widget.content.session.name
    });
  }

  // The cached terminal options from the setting editor.
  let options: Partial<ITerminal.IOptions> = {};

  /**
   * Update the cached option values.
   */
  function updateOptions(settings: ISettingRegistry.ISettings): void {
    // Update the cached options by doing a shallow copy of key/values.
    // This is needed because options is passed and used in addCommands and needs
    // to reflect the current cached values.
    Object.keys(settings.composite).forEach((key: keyof ITerminal.IOptions) => {
      (options as any)[key] = settings.composite[key];
    });
  }

  /**
   * Update terminal
   */
  function updateTerminal(widget: MainAreaWidget<ITerminal.ITerminal>): void {
    const terminal = widget.content;
    if (!terminal) {
      return;
    }
    Object.keys(options).forEach((key: keyof ITerminal.IOptions) => {
      terminal.setOption(key, options[key]);
    });
  }

  /**
   * Update the settings of the current tracker instances.
   */
  function updateTracker(): void {
    tracker.forEach(widget => updateTerminal(widget));
  }

  // Fetch the initial state of the settings.
  settingRegistry
    .load(plugin.id)
    .then(settings => {
      updateOptions(settings);
      updateTracker();
      settings.changed.connect(() => {
        updateOptions(settings);
        updateTracker();
      });
    })
    .catch(Private.showErrorMessage);

  // Subscribe to changes in theme. This is needed as the theme
  // is computed dynamically based on the string value and DOM
  // properties.
  themeManager.themeChanged.connect((sender, args) => {
    tracker.forEach(widget => {
      const terminal = widget.content;
      if (terminal.getOption('theme') === 'inherit') {
        terminal.setOption('theme', 'inherit');
      }
    });
  });

  addCommands(app, tracker, settingRegistry, options);

  if (mainMenu) {
    // Add "Terminal Theme" menu below "JupyterLab Themes" menu.
    const themeMenu = new Menu({ commands });
    themeMenu.title.label = 'Terminal Theme';
    themeMenu.addItem({
      command: CommandIDs.setTheme,
      args: { theme: 'inherit', isPalette: false }
    });
    themeMenu.addItem({
      command: CommandIDs.setTheme,
      args: { theme: 'light', isPalette: false }
    });
    themeMenu.addItem({
      command: CommandIDs.setTheme,
      args: { theme: 'dark', isPalette: false }
    });

    // Add some commands to the "View" menu.
    mainMenu.settingsMenu.addGroup(
      [
        { command: CommandIDs.increaseFont },
        { command: CommandIDs.decreaseFont },
        { type: 'submenu', submenu: themeMenu }
      ],
      40
    );

    // Add terminal creation to the file menu.
    mainMenu.fileMenu.newMenu.addGroup([{ command: CommandIDs.createNew }], 20);

    // Add terminal close-and-shutdown to the file menu.
    mainMenu.fileMenu.closeAndCleaners.add({
      tracker,
      action: 'Shutdown',
      name: 'Terminal',
      closeAndCleanup: (current: MainAreaWidget<ITerminal.ITerminal>) => {
        // The widget is automatically disposed upon session shutdown.
        return current.content.session.shutdown();
      }
    } as IFileMenu.ICloseAndCleaner<MainAreaWidget<ITerminal.ITerminal>>);
  }

  if (palette) {
    // Add command palette items.
    [
      CommandIDs.createNew,
      CommandIDs.refresh,
      CommandIDs.increaseFont,
      CommandIDs.decreaseFont
    ].forEach(command => {
      palette.addItem({ command, category, args: { isPalette: true } });
    });
    palette.addItem({
      command: CommandIDs.setTheme,
      category,
      args: { theme: 'inherit', isPalette: true }
    });
    palette.addItem({
      command: CommandIDs.setTheme,
      category,
      args: { theme: 'light', isPalette: true }
    });
    palette.addItem({
      command: CommandIDs.setTheme,
      category,
      args: { theme: 'dark', isPalette: true }
    });
  }

  // Add a launcher item if the launcher is available.
  if (launcher) {
    launcher.add({
      command: CommandIDs.createNew,
      category: 'Other',
      rank: 0
    });
  }

  // Add a sessions manager if the running extension is available
  if (runningSessionManagers) {
    addRunningSessionManager(runningSessionManagers, app);
  }

  app.contextMenu.addItem({
    command: CommandIDs.refresh,
    selector: '.jp-Terminal',
    rank: 1
  });

  return tracker;
}

/**
 * Add the running terminal manager to the running panel.
 */
function addRunningSessionManager(
  managers: IRunningSessionManagers,
  app: JupyterFrontEnd
) {
  let manager = app.serviceManager.terminals;

  managers.add({
    name: 'Terminal',
    running: () =>
      toArray(manager.running()).map(model => new RunningTerminal(model)),
    shutdownAll: () => manager.shutdownAll(),
    refreshRunning: () => manager.refreshRunning(),
    runningChanged: manager.runningChanged
  });

  class RunningTerminal implements IRunningSessions.IRunningItem {
    constructor(model: TerminalSession.IModel) {
      this._model = model;
    }
    open() {
      app.commands.execute('terminal:open', { name: this._model.name });
    }
    iconClass() {
      return `${ITEM_ICON_CLASS} ${TERMINAL_ICON_CLASS}`;
    }
    label() {
      return `terminals/${this._model.name}`;
    }
    shutdown() {
      return manager.shutdown(this._model.name);
    }

    private _model: TerminalSession.IModel;
  }
}

/**
 * Add the commands for the terminal.
 */
export function addCommands(
  app: JupyterFrontEnd,
  tracker: WidgetTracker<MainAreaWidget<ITerminal.ITerminal>>,
  settingRegistry: ISettingRegistry,
  options: Partial<ITerminal.IOptions>
) {
  const { commands, serviceManager } = app;

  // Add terminal commands.
  commands.addCommand(CommandIDs.createNew, {
    label: args => (args['isPalette'] ? 'New Terminal' : 'Terminal'),
    caption: 'Start a new terminal session',
    iconClass: args => (args['isPalette'] ? '' : TERMINAL_ICON_CLASS),
    execute: async args => {
      // wait for the widget to lazy load
      let Terminal: typeof WidgetModuleType.Terminal;
      try {
        Terminal = (await Private.ensureWidget()).Terminal;
      } catch (err) {
        Private.showErrorMessage(err);
      }

      const name = args['name'] as string;

      const session = await (name
        ? serviceManager.terminals
            .connectTo(name)
            .catch(() => serviceManager.terminals.startNew())
        : serviceManager.terminals.startNew());

      const term = new Terminal(session, options);

      term.title.icon = TERMINAL_ICON_CLASS;
      term.title.label = '...';

      let main = new MainAreaWidget({ content: term });
      app.shell.add(main);
      void tracker.add(main);
      app.shell.activateById(main.id);
      return main;
    }
  });

  commands.addCommand(CommandIDs.open, {
    execute: args => {
      const name = args['name'] as string;
      // Check for a running terminal with the given name.
      const widget = tracker.find(value => {
        let content = value.content;
        return content.session.name === name || false;
      });
      if (widget) {
        app.shell.activateById(widget.id);
      } else {
        // Otherwise, create a new terminal with a given name.
        return commands.execute(CommandIDs.createNew, { name });
      }
    }
  });

  commands.addCommand(CommandIDs.refresh, {
    label: 'Refresh Terminal',
    caption: 'Refresh the current terminal session',
    execute: async () => {
      let current = tracker.currentWidget;
      if (!current) {
        return;
      }
      app.shell.activateById(current.id);
      try {
        await current.content.refresh();
        if (current) {
          current.content.activate();
        }
      } catch (err) {
        Private.showErrorMessage(err);
      }
    },
    isEnabled: () => tracker.currentWidget !== null
  });

  commands.addCommand(CommandIDs.increaseFont, {
    label: 'Increase Terminal Font Size',
    execute: async () => {
      let { fontSize } = options;
      if (fontSize < 72) {
        try {
          await settingRegistry.set(plugin.id, 'fontSize', fontSize + 1);
        } catch (err) {
          Private.showErrorMessage(err);
        }
      }
    }
  });

  commands.addCommand(CommandIDs.decreaseFont, {
    label: 'Decrease Terminal Font Size',
    execute: async () => {
      let { fontSize } = options;
      if (fontSize > 9) {
        try {
          await settingRegistry.set(plugin.id, 'fontSize', fontSize - 1);
        } catch (err) {
          Private.showErrorMessage(err);
        }
      }
    }
  });

  commands.addCommand(CommandIDs.setTheme, {
    label: args => {
      const theme = args['theme'] as string;
      const displayName = theme[0].toUpperCase() + theme.substring(1);
      return args['isPalette']
        ? `Use ${displayName} Terminal Theme`
        : displayName;
    },
    caption: 'Set the terminal theme',
    isToggled: args => args['theme'] === ITerminal.defaultOptions.theme,
    execute: async args => {
      const theme = args['theme'] as ITerminal.Theme;
      try {
        await settingRegistry.set(plugin.id, 'theme', theme);
        commands.notifyCommandChanged(CommandIDs.setTheme);
      } catch (err) {
        Private.showErrorMessage(err);
      }
    }
  });
}

/**
 * A namespace for private data.
 */
namespace Private {
  /**
   * A Promise for the initial load of the terminal widget.
   */
  export let widgetReady: Promise<typeof WidgetModuleType>;

  /**
   * Lazy-load the widget (and xterm library and addons)
   */
  export function ensureWidget(): Promise<typeof WidgetModuleType> {
    if (widgetReady) {
      return widgetReady;
    }

    widgetReady = import('@jupyterlab/terminal/lib/widget');

    return widgetReady;
  }

  /**
   *  Utility function for consistent error reporting
   */
  export function showErrorMessage(error: Error): void {
    console.error(`Failed to configure ${plugin.id}: ${error.message}`);
  }
}<|MERGE_RESOLUTION|>--- conflicted
+++ resolved
@@ -22,12 +22,8 @@
 
 import { IFileMenu, IMainMenu } from '@jupyterlab/mainmenu';
 
-<<<<<<< HEAD
 import { ITerminalTracker, ITerminal } from '@jupyterlab/terminal';
-=======
-import { ITerminalTracker, Terminal } from '@jupyterlab/terminal';
 import { IRunningSessionManagers, IRunningSessions } from '@jupyterlab/running';
->>>>>>> 3435924b
 
 // Name-only import so as to not trigger inclusion in main bundle
 import * as WidgetModuleType from '@jupyterlab/terminal/lib/widget';
@@ -76,11 +72,8 @@
     ILauncher,
     ILayoutRestorer,
     IMainMenu,
-<<<<<<< HEAD
-    IThemeManager
-=======
+    IThemeManager,
     IRunningSessionManagers
->>>>>>> 3435924b
   ],
   autoStart: true
 };
@@ -100,11 +93,8 @@
   launcher: ILauncher | null,
   restorer: ILayoutRestorer | null,
   mainMenu: IMainMenu | null,
-<<<<<<< HEAD
-  themeManager: IThemeManager
-=======
+  themeManager: IThemeManager | null,
   runningSessionManagers: IRunningSessionManagers | null
->>>>>>> 3435924b
 ): ITerminalTracker {
   const { serviceManager, commands } = app;
   const category = 'Terminal';
