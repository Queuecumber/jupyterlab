--- conflicted
+++ resolved
@@ -151,10 +151,7 @@
   add(widget: Widget, name: string): void {
     Private.nameProperty.set(widget, name);
     this._widgets.set(name, widget);
-    widget.disposed.connect(
-      this._onWidgetDisposed,
-      this
-    );
+    widget.disposed.connect(this._onWidgetDisposed, this);
   }
 
   /**
@@ -231,24 +228,12 @@
     this._trackers.add(namespace);
 
     // Whenever a new widget is added to the tracker, record its name.
-<<<<<<< HEAD
-    tracker.widgetAdded.connect(
-      (sender: any, widget: Widget) => {
-        const widgetName = name(widget);
-        if (widgetName) {
-          this.add(widget, `${namespace}:${widgetName}`);
-        }
-      },
-      this
-    );
-=======
-    tracker.widgetAdded.connect((_, widget) => {
+    tracker.widgetAdded.connect((sender: any, widget: Widget) => {
       const widgetName = name(widget);
       if (widgetName) {
         this.add(widget, `${namespace}:${widgetName}`);
       }
     }, this);
->>>>>>> e40975e2
 
     // Whenever a widget is updated, get its new name.
     tracker.widgetUpdated.connect((_, widget) => {
@@ -379,8 +364,8 @@
     const widgets = !Array.isArray(area.widgets)
       ? null
       : area.widgets
-          .map(
-            name => (internal.has(`${name}`) ? internal.get(`${name}`) : null)
+          .map(name =>
+            internal.has(`${name}`) ? internal.get(`${name}`) : null
           )
           .filter(widget => !!widget);
     return {
