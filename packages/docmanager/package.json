{
  "name": "@jupyterlab/docmanager",
  "version": "1.0.0",
  "description": "JupyterLab - Document Manager",
  "homepage": "https://github.com/jupyterlab/jupyterlab",
  "bugs": {
    "url": "https://github.com/jupyterlab/jupyterlab/issues"
  },
  "repository": {
    "type": "git",
    "url": "https://github.com/jupyterlab/jupyterlab.git"
  },
  "license": "BSD-3-Clause",
  "author": "Project Jupyter",
  "files": [
    "lib/*.d.ts",
    "lib/*.js.map",
    "lib/*.js",
    "style/**/*.css"
  ],
  "sideEffects": [
    "style/**/*.css"
  ],
  "main": "lib/index.js",
  "types": "lib/index.d.ts",
  "style": "style/index.css",
  "directories": {
    "lib": "lib/"
  },
  "scripts": {
    "build": "tsc -b",
    "clean": "rimraf lib",
    "docs": "typedoc --options tdoptions.json --theme ../../typedoc-theme src",
    "prepublishOnly": "npm run build",
    "watch": "tsc -b --watch"
  },
  "dependencies": {
<<<<<<< HEAD
    "@jupyterlab/apputils": "^1.0.0-alpha.11",
    "@jupyterlab/coreutils": "^3.0.0-alpha.11",
    "@jupyterlab/docregistry": "^1.0.0-alpha.11",
    "@jupyterlab/observables": "^2.2.0-alpha.11",
    "@jupyterlab/services": "^4.0.0-alpha.11",
    "@jupyterlab/statusbar": "^1.0.0-alpha.11",
    "@phosphor/algorithm": "^1.1.2",
    "@phosphor/coreutils": "^1.3.0",
    "@phosphor/disposable": "^1.1.2",
    "@phosphor/messaging": "^1.2.2",
    "@phosphor/properties": "^1.1.2",
    "@phosphor/signaling": "^1.2.2",
    "@phosphor/widgets": "^1.7.1",
=======
    "@jupyterlab/apputils": "^1.0.0",
    "@jupyterlab/coreutils": "^3.0.0",
    "@jupyterlab/docregistry": "^1.0.0",
    "@jupyterlab/services": "^4.0.0",
    "@jupyterlab/statusbar": "^1.0.0",
    "@phosphor/algorithm": "^1.1.3",
    "@phosphor/coreutils": "^1.3.1",
    "@phosphor/disposable": "^1.2.0",
    "@phosphor/messaging": "^1.2.3",
    "@phosphor/properties": "^1.1.3",
    "@phosphor/signaling": "^1.2.3",
    "@phosphor/widgets": "^1.8.0",
>>>>>>> e40975e2
    "react": "~16.8.4"
  },
  "devDependencies": {
    "rimraf": "~2.6.2",
    "typedoc": "^0.14.2",
    "typescript": "~3.5.1"
  },
  "publishConfig": {
    "access": "public"
  }
}<|MERGE_RESOLUTION|>--- conflicted
+++ resolved
@@ -35,21 +35,6 @@
     "watch": "tsc -b --watch"
   },
   "dependencies": {
-<<<<<<< HEAD
-    "@jupyterlab/apputils": "^1.0.0-alpha.11",
-    "@jupyterlab/coreutils": "^3.0.0-alpha.11",
-    "@jupyterlab/docregistry": "^1.0.0-alpha.11",
-    "@jupyterlab/observables": "^2.2.0-alpha.11",
-    "@jupyterlab/services": "^4.0.0-alpha.11",
-    "@jupyterlab/statusbar": "^1.0.0-alpha.11",
-    "@phosphor/algorithm": "^1.1.2",
-    "@phosphor/coreutils": "^1.3.0",
-    "@phosphor/disposable": "^1.1.2",
-    "@phosphor/messaging": "^1.2.2",
-    "@phosphor/properties": "^1.1.2",
-    "@phosphor/signaling": "^1.2.2",
-    "@phosphor/widgets": "^1.7.1",
-=======
     "@jupyterlab/apputils": "^1.0.0",
     "@jupyterlab/coreutils": "^3.0.0",
     "@jupyterlab/docregistry": "^1.0.0",
@@ -62,7 +47,6 @@
     "@phosphor/properties": "^1.1.3",
     "@phosphor/signaling": "^1.2.3",
     "@phosphor/widgets": "^1.8.0",
->>>>>>> e40975e2
     "react": "~16.8.4"
   },
   "devDependencies": {
