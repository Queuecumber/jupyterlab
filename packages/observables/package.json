{
  "name": "@jupyterlab/observables",
  "version": "2.2.0",
  "description": "Data structures which may be observed for changes.",
  "homepage": "https://github.com/jupyterlab/jupyterlab",
  "bugs": {
    "url": "https://github.com/jupyterlab/jupyterlab/issues"
  },
  "repository": {
    "type": "git",
    "url": "https://github.com/jupyterlab/jupyterlab.git"
  },
  "license": "BSD-3-Clause",
  "author": "Project Jupyter",
  "files": [
    "lib/**/*.{d.ts,eot,gif,html,jpg,js,js.map,json,png,svg,woff2,ttf}",
    "style/**/*.{css,eot,gif,html,jpg,json,png,svg,woff2,ttf}"
  ],
  "sideEffects": [
    "style/**/*"
  ],
  "main": "lib/index.js",
  "types": "lib/index.d.ts",
  "directories": {
    "lib": "lib/"
  },
  "scripts": {
    "build": "tsc -b",
    "clean": "rimraf lib",
    "docs": "typedoc --options tdoptions.json --theme ../../typedoc-theme src",
    "prepublishOnly": "npm run build",
    "watch": "tsc -b --watch"
  },
  "dependencies": {
<<<<<<< HEAD
    "@phosphor/algorithm": "^1.1.2",
    "@phosphor/coreutils": "^1.3.0",
    "@phosphor/datastore": "file:../../../phosphor/packages/datastore",
    "@phosphor/disposable": "^1.1.2",
    "@phosphor/messaging": "^1.2.2",
    "@phosphor/signaling": "^1.2.2"
=======
    "@phosphor/algorithm": "^1.1.3",
    "@phosphor/coreutils": "^1.3.1",
    "@phosphor/disposable": "^1.2.0",
    "@phosphor/messaging": "^1.2.3",
    "@phosphor/signaling": "^1.2.3"
>>>>>>> e40975e2
  },
  "devDependencies": {
    "rimraf": "~2.6.2",
    "typedoc": "^0.14.2",
    "typescript": "~3.5.1"
  },
  "publishConfig": {
    "access": "public"
  }
}<|MERGE_RESOLUTION|>--- conflicted
+++ resolved
@@ -32,20 +32,12 @@
     "watch": "tsc -b --watch"
   },
   "dependencies": {
-<<<<<<< HEAD
-    "@phosphor/algorithm": "^1.1.2",
-    "@phosphor/coreutils": "^1.3.0",
-    "@phosphor/datastore": "file:../../../phosphor/packages/datastore",
-    "@phosphor/disposable": "^1.1.2",
-    "@phosphor/messaging": "^1.2.2",
-    "@phosphor/signaling": "^1.2.2"
-=======
     "@phosphor/algorithm": "^1.1.3",
     "@phosphor/coreutils": "^1.3.1",
+    "@phosphor/datastore": "file:../../../phosphor/packages/datastore",
     "@phosphor/disposable": "^1.2.0",
     "@phosphor/messaging": "^1.2.3",
     "@phosphor/signaling": "^1.2.3"
->>>>>>> e40975e2
   },
   "devDependencies": {
     "rimraf": "~2.6.2",
